<<<<<<< HEAD
=======
// functions/src/index.ts
// This is an example file showing how to convert API routes to Firebase Functions
// To use this, install firebase-functions and firebase-admin:
// npm install firebase-functions firebase-admin

/*
import * as functions from 'firebase-functions';
import * as admin from 'firebase-admin';
import { cognitiveEdgeProtocol } from './flows/cognitive-edge-protocol';
import { generateInsightReport } from './flows/insight-report-generator';

// Initialize Firebase Admin
admin.initializeApp();

// Example: Convert protocol route to Firebase Function
export const protocolAPI = functions.https.onRequest(async (req: any, res: any) => {
  // Enable CORS
  res.set('Access-Control-Allow-Origin', '*');
  res.set('Access-Control-Allow-Methods', 'GET, POST, OPTIONS');
  res.set('Access-Control-Allow-Headers', 'Content-Type, Authorization');
  
  if (req.method === 'OPTIONS') {
    res.status(200).end();
    return;
  }

  if (req.method !== 'POST') {
    res.status(405).json({ error: 'Method not allowed' });
    return;
  }

  try {
    // req.body is automatically parsed - no .json() needed!
    const { userInput, phase, sessionHistory, attemptCount } = req.body;
    
    if (!userInput || !phase) {
      res.status(400).json({ error: 'Missing required fields: userInput and phase' });
      return;
    }

    const result = await cognitiveEdgeProtocol({
      userInput,
      phase,
      sessionHistory,
      attemptCount
    });
    
    res.json(result);
  } catch (error) {
    console.error('Protocol API error:', error);
    res.status(500).json({ error: 'Internal server error' });
  }
});

// Example: Convert insight report route
export const generateInsightReportAPI = functions.https.onRequest(async (req, res) => {
  res.set('Access-Control-Allow-Origin', '*');
  res.set('Access-Control-Allow-Methods', 'POST, OPTIONS');
  res.set('Access-Control-Allow-Headers', 'Content-Type, Authorization');
  
  if (req.method === 'OPTIONS') {
    res.status(200).end();
    return;
  }

  if (req.method !== 'POST') {
    res.status(405).json({ error: 'Method not allowed' });
    return;
  }

  try {
    const { sessionData, focusArea } = req.body; // No .json() needed!
    
    const result = await generateInsightReport({
      sessionData: {
        circumstance: sessionData?.circumstance || 'Reflection Session',
        chatHistory: sessionData?.chatHistory || [],
        keyStatements: sessionData?.keyStatements
      },
      clarityMapData: undefined,
      focusArea: focusArea || undefined
    });
    
    res.json(result);
  } catch (error) {
    console.error('Error generating insight report:', error);
    
    // Fallback response - sessionData is already available from req.body
    const fallbackResult = {
      title: `Insight Report - ${req.body.sessionData?.circumstance || 'Session'} - ${new Date().toLocaleDateString()}`,
      sections: {
        highlights: `<p>Key highlights from your session about ${req.body.sessionData?.circumstance || 'your situation'}.</p>`,
        patterns: '<p>Mental patterns and models that emerged during our conversation.</p>',
        reframedBeliefs: `<p>${req.body.sessionData?.keyStatements?.reframedBelief || 'New perspectives and reframed beliefs developed.'}</p>`,
        legacyStatement: `<p>${req.body.sessionData?.keyStatements?.legacyStatement || 'Your personal legacy statement and core values.'}</p>`,
        nextSteps: '<p>Recommended next steps and reflection prompts for continued growth.</p>'
      },
      fullContent: `<div class="insight-report">
        <h1>Insight Report - ${req.body.sessionData?.circumstance || 'Session'}</h1>
        <section class="highlights">
          <h2>✨ Highlights & Breakthroughs</h2>
          <div><p>Key highlights from your session.</p></div>
        </section>
      </div>`
    };
    
    res.json(fallbackResult);
  }
});

// Authentication middleware for protected routes
export const authenticatedFunction = functions.https.onRequest(async (req, res) => {
  res.set('Access-Control-Allow-Origin', '*');
  res.set('Access-Control-Allow-Methods', 'POST, OPTIONS');
  res.set('Access-Control-Allow-Headers', 'Content-Type, Authorization');
  
  if (req.method === 'OPTIONS') {
    res.status(200).end();
    return;
  }

  try {
    // Verify Firebase Auth token
    const authHeader = req.headers.authorization;
    if (!authHeader?.startsWith('Bearer ')) {
      res.status(401).json({ error: 'Unauthorized' });
      return;
    }

    const token = authHeader.split('Bearer ')[1];
    const decodedToken = await admin.auth().verifyIdToken(token);
    const userId = decodedToken.uid;

    // Your protected logic here
    const { sessionId } = req.body;
    
    // Direct Firestore access with Admin SDK
    const sessionDoc = await admin.firestore()
      .collection('users')
      .doc(userId)
      .collection('sessions')
      .doc(sessionId)
      .get();

    if (!sessionDoc.exists) {
      res.status(404).json({ error: 'Session not found' });
      return;
    }

    res.json({ success: true, session: sessionDoc.data() });
  } catch (error) {
    console.error('Authentication error:', error);
    res.status(401).json({ error: 'Invalid token' });
  }
});
*/
>>>>>>> a4c049fe
<|MERGE_RESOLUTION|>--- conflicted
+++ resolved
@@ -1,11 +1,4 @@
-<<<<<<< HEAD
-=======
 // functions/src/index.ts
-// This is an example file showing how to convert API routes to Firebase Functions
-// To use this, install firebase-functions and firebase-admin:
-// npm install firebase-functions firebase-admin
-
-/*
 import * as functions from 'firebase-functions';
 import * as admin from 'firebase-admin';
 import { cognitiveEdgeProtocol } from './flows/cognitive-edge-protocol';
@@ -15,7 +8,7 @@
 admin.initializeApp();
 
 // Example: Convert protocol route to Firebase Function
-export const protocolAPI = functions.https.onRequest(async (req: any, res: any) => {
+export const protocolAPI = functions.https.onRequest(async (req, res) => {
   // Enable CORS
   res.set('Access-Control-Allow-Origin', '*');
   res.set('Access-Control-Allow-Methods', 'GET, POST, OPTIONS');
@@ -154,6 +147,4 @@
     console.error('Authentication error:', error);
     res.status(401).json({ error: 'Invalid token' });
   }
-});
-*/
->>>>>>> a4c049fe
+});