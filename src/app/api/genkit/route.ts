import { NextRequest, NextResponse } from 'next/server';

<<<<<<< HEAD
export async function GET(_request: NextRequest) {
  try {
    return NextResponse.json({
      status: 'ready',
      message: 'Genkit API endpoint is ready',
      timestamp: new Date().toISOString()
    });
  } catch {
    return NextResponse.json(
      { error: 'Internal server error' },
      { status: 500 }
    );
  }
=======
// Import all flows to register them
// import '@/ai/flows/cognitive-edge-protocol';
// import '@/ai/flows/clarity-summary-generator';
// import '@/ai/flows/sentiment-analysis-flow';
// import '@/ai/flows/goal-generator-flow';
// import '@/ai/flows/cross-session-analysis-flow';

export async function GET() {
  return new Response('Genkit flows are registered and ready', { status: 200 });
>>>>>>> a4c049fe
}

export async function POST(request: NextRequest) {
  try {
    const body = await request.json();
    
    return NextResponse.json({
      status: 'received',
      message: 'Genkit POST request processed',
      data: body
    });
  } catch {
    return NextResponse.json(
      { error: 'Invalid request body' },
      { status: 400 }
    );
  }
}<|MERGE_RESOLUTION|>--- conflicted
+++ resolved
@@ -1,30 +1,13 @@
-import { NextRequest, NextResponse } from 'next/server';
+import { ai } from '@/ai/genkit';
 
-<<<<<<< HEAD
-export async function GET(_request: NextRequest) {
-  try {
-    return NextResponse.json({
-      status: 'ready',
-      message: 'Genkit API endpoint is ready',
-      timestamp: new Date().toISOString()
-    });
-  } catch {
-    return NextResponse.json(
-      { error: 'Internal server error' },
-      { status: 500 }
-    );
-  }
-=======
 // Import all flows to register them
-// import '@/ai/flows/cognitive-edge-protocol';
-// import '@/ai/flows/clarity-summary-generator';
-// import '@/ai/flows/sentiment-analysis-flow';
-// import '@/ai/flows/goal-generator-flow';
-// import '@/ai/flows/cross-session-analysis-flow';
+import '@/ai/flows/cognitive-edge-protocol';
+import '@/ai/flows/clarity-summary-generator';
+import '@/ai/flows/sentiment-analysis-flow';
+import '@/ai/flows/goal-generator-flow';
 
 export async function GET() {
   return new Response('Genkit flows are registered and ready', { status: 200 });
->>>>>>> a4c049fe
 }
 
 export async function POST(request: NextRequest) {
