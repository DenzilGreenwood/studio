@tailwind base;
@tailwind components;
@tailwind utilities;

@layer base {
  :root {
    --background: 220 20% 95%;
    --foreground: 220 15% 25%;
<<<<<<< HEAD

    --card: 220 20% 98%;
    --card-foreground: 220 15% 25%;

    --popover: 220 20% 98%;
    --popover-foreground: 220 15% 25%;

    --primary: 220 50% 60%;
    --primary-foreground: 0 0% 100%;

    --secondary: 220 30% 92%;
    --secondary-foreground: 220 40% 30%;

    --muted: 220 30% 88%;
    --muted-foreground: 220 25% 55%;

    --accent: 190 50% 50%;
    --accent-foreground: 190 100% 15%;

    --destructive: 0 72% 51%;
    --destructive-foreground: 0 0% 100%;

    --border: 220 25% 90%;
    --input: 220 25% 92%;
    --ring: 220 50% 60%;

=======
    --card: 0 0% 100%;
    --card-foreground: 220 15% 25%;
    --popover: 0 0% 100%;
    --popover-foreground: 220 15% 25%;
    --primary: 220 50% 60%;
    --primary-foreground: 0 0% 100%;
    --secondary: 220 30% 91%;
    --secondary-foreground: 220 25% 25%;
    --muted: 220 20% 90%;
    --muted-foreground: 220 15% 45%;
    --accent: 190 50% 50%;
    --accent-foreground: 190 100% 10%;
    --destructive: 0 84.2% 60.2%;
    --destructive-foreground: 0 0% 98%;
    --border: 220 20% 88%;
    --input: 220 20% 91%;
    --ring: 220 50% 60%;
>>>>>>> a07b2acc
    --radius: 0.5rem;

    --chart-1: 220 50% 60%;
    --chart-2: 190 50% 50%;
<<<<<<< HEAD
    --chart-3: 210 50% 65%;
    --chart-4: 200 50% 55%;
    --chart-5: 230 50% 70%;

    /* Sidebar specific colors */
    --sidebar-background: 220 20% 94%;
    --sidebar-foreground: 220 15% 35%;
    --sidebar-primary: 220 50% 60%;
    --sidebar-primary-foreground: 0 0% 100%;
    --sidebar-accent: 190 50% 50%;
    --sidebar-accent-foreground: 190 100% 15%;
    --sidebar-border: 220 25% 85%;
    --sidebar-ring: 220 50% 60%;
  }

  .dark {
    --background: 220 15% 10%;
    --foreground: 220 30% 90%;

    --card: 220 15% 12%;
    --card-foreground: 220 30% 90%;

    --popover: 220 15% 12%;
    --popover-foreground: 220 30% 90%;

    --primary: 220 50% 60%;
    --primary-foreground: 0 0% 100%;

    --secondary: 220 20% 20%;
    --secondary-foreground: 220 30% 90%;

    --muted: 220 20% 25%;
    --muted-foreground: 220 30% 70%;

    --accent: 190 50% 50%;
    --accent-foreground: 190 100% 15%;

    --destructive: 0 60% 45%;
    --destructive-foreground: 0 0% 100%;

    --border: 220 20% 30%;
    --input: 220 20% 30%;
    --ring: 220 50% 60%;

    /* Dark Sidebar specific colors */
    --sidebar-background: 220 15% 15%;
    --sidebar-foreground: 220 30% 85%;
    --sidebar-primary: 220 50% 60%;
    --sidebar-primary-foreground: 0 0% 100%;
    --sidebar-accent: 190 50% 50%;
    --sidebar-accent-foreground: 190 100% 15%;
=======
    --chart-3: 220 60% 70%;
    --chart-4: 190 60% 60%;
    --chart-5: 220 70% 80%;

    /* Sidebar specific colors */
    --sidebar-background: 220 20% 92%; /* Slightly darker/muted than main bg */
    --sidebar-foreground: 220 15% 35%; /* Darker text for sidebar */
    --sidebar-primary: 220 50% 60%; /* Main primary color */
    --sidebar-primary-foreground: 0 0% 100%; /* White text on sidebar primary */
    --sidebar-accent: 190 50% 50%; /* Main accent color */
    --sidebar-accent-foreground: 190 100% 10%; /* Dark text on sidebar accent */
    --sidebar-border: 220 20% 85%; /* Sidebar border color */
    --sidebar-ring: 220 50% 60%; /* Sidebar ring color */
  }

  .dark {
    --background: 220 20% 7%;
    --foreground: 220 20% 98%;
    --card: 220 20% 10%;
    --card-foreground: 220 20% 98%;
    --popover: 220 20% 10%;
    --popover-foreground: 220 20% 98%;
    --primary: 220 50% 60%;
    --primary-foreground: 0 0% 100%;
    --secondary: 220 30% 20%;
    --secondary-foreground: 220 20% 98%;
    --muted: 220 20% 17%;
    --muted-foreground: 220 15% 65%;
    --accent: 190 50% 50%;
    --accent-foreground: 190 40% 98%;
    --destructive: 0 62.8% 50.6%;
    --destructive-foreground: 0 0% 98%;
    --border: 220 20% 25%;
    --input: 220 20% 25%;
    --ring: 220 50% 60%;

    /* Dark Sidebar specific colors */
    --sidebar-background: 220 20% 15%;
    --sidebar-foreground: 220 20% 85%;
    --sidebar-primary: 220 50% 60%;
    --sidebar-primary-foreground: 0 0% 100%;
    --sidebar-accent: 190 50% 50%;
    --sidebar-accent-foreground: 190 40% 98%;
>>>>>>> a07b2acc
    --sidebar-border: 220 20% 25%;
    --sidebar-ring: 220 50% 60%;
  }

  * {
    @apply border-border;
  }
  body {
    @apply bg-background text-foreground;
    -webkit-font-smoothing: antialiased;
    -moz-osx-font-smoothing: grayscale;
  }
}<|MERGE_RESOLUTION|>--- conflicted
+++ resolved
@@ -6,34 +6,6 @@
   :root {
     --background: 220 20% 95%;
     --foreground: 220 15% 25%;
-<<<<<<< HEAD
-
-    --card: 220 20% 98%;
-    --card-foreground: 220 15% 25%;
-
-    --popover: 220 20% 98%;
-    --popover-foreground: 220 15% 25%;
-
-    --primary: 220 50% 60%;
-    --primary-foreground: 0 0% 100%;
-
-    --secondary: 220 30% 92%;
-    --secondary-foreground: 220 40% 30%;
-
-    --muted: 220 30% 88%;
-    --muted-foreground: 220 25% 55%;
-
-    --accent: 190 50% 50%;
-    --accent-foreground: 190 100% 15%;
-
-    --destructive: 0 72% 51%;
-    --destructive-foreground: 0 0% 100%;
-
-    --border: 220 25% 90%;
-    --input: 220 25% 92%;
-    --ring: 220 50% 60%;
-
-=======
     --card: 0 0% 100%;
     --card-foreground: 220 15% 25%;
     --popover: 0 0% 100%;
@@ -51,64 +23,10 @@
     --border: 220 20% 88%;
     --input: 220 20% 91%;
     --ring: 220 50% 60%;
->>>>>>> a07b2acc
     --radius: 0.5rem;
 
     --chart-1: 220 50% 60%;
     --chart-2: 190 50% 50%;
-<<<<<<< HEAD
-    --chart-3: 210 50% 65%;
-    --chart-4: 200 50% 55%;
-    --chart-5: 230 50% 70%;
-
-    /* Sidebar specific colors */
-    --sidebar-background: 220 20% 94%;
-    --sidebar-foreground: 220 15% 35%;
-    --sidebar-primary: 220 50% 60%;
-    --sidebar-primary-foreground: 0 0% 100%;
-    --sidebar-accent: 190 50% 50%;
-    --sidebar-accent-foreground: 190 100% 15%;
-    --sidebar-border: 220 25% 85%;
-    --sidebar-ring: 220 50% 60%;
-  }
-
-  .dark {
-    --background: 220 15% 10%;
-    --foreground: 220 30% 90%;
-
-    --card: 220 15% 12%;
-    --card-foreground: 220 30% 90%;
-
-    --popover: 220 15% 12%;
-    --popover-foreground: 220 30% 90%;
-
-    --primary: 220 50% 60%;
-    --primary-foreground: 0 0% 100%;
-
-    --secondary: 220 20% 20%;
-    --secondary-foreground: 220 30% 90%;
-
-    --muted: 220 20% 25%;
-    --muted-foreground: 220 30% 70%;
-
-    --accent: 190 50% 50%;
-    --accent-foreground: 190 100% 15%;
-
-    --destructive: 0 60% 45%;
-    --destructive-foreground: 0 0% 100%;
-
-    --border: 220 20% 30%;
-    --input: 220 20% 30%;
-    --ring: 220 50% 60%;
-
-    /* Dark Sidebar specific colors */
-    --sidebar-background: 220 15% 15%;
-    --sidebar-foreground: 220 30% 85%;
-    --sidebar-primary: 220 50% 60%;
-    --sidebar-primary-foreground: 0 0% 100%;
-    --sidebar-accent: 190 50% 50%;
-    --sidebar-accent-foreground: 190 100% 15%;
-=======
     --chart-3: 220 60% 70%;
     --chart-4: 190 60% 60%;
     --chart-5: 220 70% 80%;
@@ -152,7 +70,6 @@
     --sidebar-primary-foreground: 0 0% 100%;
     --sidebar-accent: 190 50% 50%;
     --sidebar-accent-foreground: 190 40% 98%;
->>>>>>> a07b2acc
     --sidebar-border: 220 20% 25%;
     --sidebar-ring: 220 50% 60%;
   }
