// src/app/(app)/sessions/page.tsx
"use client";

import React, { useEffect, useState, useMemo } from 'react';
import { useAuth } from '@/context/auth-context';
import { db, collectionGroup, query, where, orderBy, getDocs, Timestamp } from '@/lib/firebase';
import type { ProtocolSession } from '@/types';
import { Card, CardContent, CardDescription, CardHeader, CardTitle, CardFooter } from '@/components/ui/card';
import { Button } from '@/components/ui/button';
<<<<<<< HEAD
import { Loader2, BookOpen, PlusCircle, Eye } from 'lucide-react';
import Link from 'next/link';
import { Select, SelectContent, SelectItem, SelectTrigger, SelectValue } from '@/components/ui/select';
=======
import { Loader2, History, PlusCircle, Eye, Sparkles, PenSquare, CheckCircle, Hourglass } from 'lucide-react';
import Link from 'next/link';
import { Tabs, TabsContent, TabsList, TabsTrigger } from "@/components/ui/tabs";
import { Badge } from '@/components/ui/badge';
>>>>>>> a07b2acc

type SessionWithId = ProtocolSession & { sessionId: string };

const SessionCard = ({ session }: { session: SessionWithId }) => (
    <Card key={session.sessionId} className="shadow-md hover:shadow-xl transition-shadow duration-300">
        <CardHeader>
            <div className="flex justify-between items-start">
                <div>
                    <CardTitle className="font-headline text-2xl text-primary">
                        Session from {new Date(session.startTime).toLocaleDateString()}
                    </CardTitle>
                    <CardDescription>
                        Topic: {session.circumstance}
                    </CardDescription>
                </div>
                {session.completedPhases === 6 ? (
                    <Badge variant="default" className="bg-green-100 text-green-800 border-green-200">
                        <CheckCircle className="mr-2 h-4 w-4" />
                        Completed
                    </Badge>
                ) : (
                    <Badge variant="secondary">
                        <Hourglass className="mr-2 h-4 w-4" />
                        In Progress
                    </Badge>
                )}
            </div>
        </CardHeader>
        <CardContent>
            {session.summary?.actualReframedBelief ? (
                <p className="text-muted-foreground italic truncate">
                    <strong>Reframed Belief:</strong> "{session.summary.actualReframedBelief}"
                </p>
            ) : (
                <p className="text-muted-foreground italic">
                    Session started on {new Date(session.startTime).toLocaleString()}.
                </p>
            )}
        </CardContent>
        <CardFooter>
            <Button asChild variant="outline">
                <Link href={session.completedPhases === 6 ? `/session-report/${session.sessionId}` : `/protocol`}>
                    {session.completedPhases === 6 ? 'View Full Report' : 'Continue Session'}
                    <Eye className="ml-2 h-4 w-4" />
                </Link>
            </Button>
        </CardFooter>
    </Card>
);

export default function SessionsPage() {
  const { firebaseUser, user, loading: authLoading } = useAuth();
  const [sessions, setSessions] = useState<SessionWithId[]>([]);
  const [circumstances, setCircumstances] = useState<string[]>([]);
  const [selectedCircumstance, setSelectedCircumstance] = useState<string>('');
  const [isLoading, setIsLoading] = useState(true);
  const [error, setError] = useState<string | null>(null);
  const [showCheckIn, setShowCheckIn] = useState(false);

  useEffect(() => {
    if (authLoading || !firebaseUser) {
      setIsLoading(false);
      return;
    }

    const fetchSessions = async () => {
      setIsLoading(true);
      setError(null);
      try {
        const sessionsQuery = query(
          collectionGroup(db, `sessions`),
          where("userId", "==", firebaseUser.uid),
          orderBy("startTime", "desc")
        );
        const querySnapshot = await getDocs(sessionsQuery);
        const fetchedSessions: SessionWithId[] = querySnapshot.docs.map(doc => {
          const data = doc.data() as ProtocolSession;
          const convertTimestamp = (field: any) => 
            field instanceof Timestamp ? field.toDate() : (field ? new Date(field) : undefined);
            
          return {
            ...data,
            sessionId: doc.id,
            startTime: convertTimestamp(data.startTime)!,
            endTime: data.endTime ? convertTimestamp(data.endTime) : undefined,
          };
        });
        setSessions(fetchedSessions);
<<<<<<< HEAD

        const uniqueCircumstances = [...new Set(fetchedSessions.map(s => s.circumstance))];
        setCircumstances(uniqueCircumstances);
        // If there's only one circumstance, select it by default
        if (uniqueCircumstances.length > 0) {
            setSelectedCircumstance(uniqueCircumstances[0]!);
=======
        
        if (user && fetchedSessions.length > 0) {
            const sevenDaysAgo = new Date();
            sevenDaysAgo.setDate(sevenDaysAgo.getDate() - 7);

            const lastActivityDate = user.lastCheckInAt && user.lastSessionAt
                ? new Date(Math.max(new Date(user.lastCheckInAt).getTime(), new Date(user.lastSessionAt).getTime()))
                : user.lastSessionAt ? new Date(user.lastSessionAt)
                : user.lastCheckInAt ? new Date(user.lastCheckInAt)
                : null;
            
            if (lastActivityDate && lastActivityDate < sevenDaysAgo) {
                setShowCheckIn(true);
            }
>>>>>>> a07b2acc
        }

      } catch (e: any) {
        console.error("Error fetching sessions:", e);
        setError("Failed to load your past sessions. Please try again later.");
      } finally {
        setIsLoading(false);
      }
    };

    fetchSessions();
  }, [firebaseUser, authLoading, user]);

  const { completedSessions, inProgressSessions } = useMemo(() => {
    const completed = sessions.filter(s => s.completedPhases === 6);
    const inProgress = sessions.filter(s => s.completedPhases < 6);
    return { completedSessions: completed, inProgressSessions: inProgress };
  }, [sessions]);
  
  const latestSession = sessions.length > 0 ? sessions[0]! : null;


  if (isLoading || authLoading) {
    return (
      <div className="flex min-h-[calc(100vh-8rem)] flex-col items-center justify-center text-primary">
        <Loader2 className="h-16 w-16 animate-spin" />
        <p className="mt-4 font-headline text-xl">Loading Your Journal...</p>
      </div>
    );
  }

  if (error) {
    return (
      <div className="container mx-auto p-4 md:p-8 max-w-3xl text-center">
        <Card className="border-destructive">
          <CardHeader>
            <CardTitle className="text-destructive">Error</CardTitle>
          </CardHeader>
          <CardContent><p>{error}</p></CardContent>
        </Card>
      </div>
    );
  }
  
  const filteredSessions = selectedCircumstance ? sessions.filter(s => s.circumstance === selectedCircumstance) : [];

  return (
    <div className="bg-secondary/30 min-h-screen py-8">
        <div className="container mx-auto p-4 md:p-6 max-w-3xl">
            <header className="mb-8">
                <div className="flex items-center gap-3">
                    <BookOpen className="h-10 w-10 text-primary" />
                    <div>
                        <h1 className="font-headline text-4xl font-bold text-primary">My Journal</h1>
                        <p className="text-muted-foreground text-lg">Review your past sessions, add reflections, and track your growth.</p>
                    </div>
                </div>
                 <Button asChild size="lg" className="mt-6 w-full sm:w-auto">
                    <Link href="/protocol">
                        <PlusCircle className="mr-2 h-5 w-5" />
                        Start a New Session
                    </Link>
                </Button>
            </header>

            {showCheckIn && latestSession && (
                <Card className="mb-8 bg-accent/20 border-accent/50 shadow-lg">
                    <CardHeader>
                        <CardTitle className="font-headline text-accent-foreground/90 flex items-center gap-2">
                            <Sparkles className="h-6 w-6" /> Time for a Check-in?
                        </CardTitle>
                        <CardDescription>
                            It's been a while. Reflecting on past insights can spark new growth.
                        </CardDescription>
                    </CardHeader>
                    <CardContent>
                        <p className="text-muted-foreground mb-4">
                            Consider revisiting your last session on "{latestSession.circumstance}" to add your thoughts and set new goals.
                        </p>
                    </CardContent>
                    <CardFooter className="gap-4">
                        <Button asChild>
                            <Link href={`/session-report/${latestSession.sessionId}`}>
                                <PenSquare className="mr-2 h-4 w-4" />
                                Review & Journal
                            </Link>
                        </Button>
                    </CardFooter>
                </Card>
            )}
            
            {sessions.length === 0 ? (
                <Card className="text-center p-8 md:p-12 shadow-lg">
                    <CardHeader>
                        <CardTitle className="font-headline text-2xl">Your Journal is Empty</CardTitle>
                        <CardDescription className="text-base mt-2">
                            You haven't completed any sessions. Start your journey to clarity now.
                        </CardDescription>
                    </CardHeader>
                </Card>
            ) : (
<<<<<<< HEAD
                <>
                <div className="mb-6">
                    <Select value={selectedCircumstance} onValueChange={setSelectedCircumstance}>
                      <SelectTrigger className="w-full md:w-[300px]">
                        <SelectValue placeholder="Select a challenge to review..." />
                      </SelectTrigger>
                      <SelectContent>
                        {circumstances.map(c => (
                            <SelectItem key={c} value={c}>{c}</SelectItem>
                        ))}
                      </SelectContent>
                    </Select>
                </div>
                
                <div className="space-y-6">
                    {filteredSessions.length > 0 ? filteredSessions.map(session => (
                        <Card key={session.sessionId} className="shadow-md hover:shadow-xl transition-shadow duration-300">
                            <CardHeader>
                                <CardTitle className="font-headline text-2xl text-primary">
                                    Session from {new Date(session.startTime).toLocaleDateString()}
                                </CardTitle>
                                <CardDescription>
                                    {session.endTime ? `Completed at ${new Date(session.endTime).toLocaleTimeString()}` : `Started at ${new Date(session.startTime).toLocaleTimeString()}`}
                                </CardDescription>
                            </CardHeader>
                            <CardContent>
                                {session.summary?.insightSummary ? (
                                    <p className="text-muted-foreground italic truncate">
                                        <strong>AI Insight:</strong> "{session.summary.insightSummary}"
                                    </p>
                                ) : (
                                     <p className="text-muted-foreground italic">
                                        Session in progress or summary not available.
                                    </p>
                                )}
                            </CardContent>
                            <CardFooter>
                                <Button asChild>
                                    <Link href={`/session-report/${session.sessionId}?circumstance=${encodeURIComponent(session.circumstance)}`}>
                                        Open Journal Entry
                                        <Eye className="ml-2 h-4 w-4" />
                                    </Link>
                                </Button>
                            </CardFooter>
                        </Card>
                    )) : (
                        <Card className="text-center p-8">
                             <CardHeader>
                                <CardTitle className="font-headline text-2xl">No sessions for this challenge</CardTitle>
                                <CardDescription className="text-base mt-2">
                                    Please select another challenge from the dropdown above, or start a new session.
                                </CardDescription>
                             </CardHeader>
                             <CardContent>
                                <Button asChild size="lg">
                                    <Link href="/protocol">
                                        <PlusCircle className="mr-2 h-5 w-5" />
                                        Start a New Session
                                    </Link>
                                </Button>
                             </CardContent>
                        </Card>
                    )}
                </div>
                </>
=======
                <Tabs defaultValue="completed" className="w-full">
                    <TabsList className="grid w-full grid-cols-2">
                        <TabsTrigger value="completed">Completed ({completedSessions.length})</TabsTrigger>
                        <TabsTrigger value="in-progress">In Progress ({inProgressSessions.length})</TabsTrigger>
                    </TabsList>
                    <TabsContent value="completed">
                        {completedSessions.length > 0 ? (
                            <div className="space-y-6 mt-6">
                                {completedSessions.map(session => (
                                    <SessionCard key={session.sessionId} session={session} />
                                ))}
                            </div>
                        ) : (
                             <Card className="text-center p-8 mt-6">
                                <CardTitle>No Completed Sessions</CardTitle>
                                <CardDescription>Finish a session to see it here.</CardDescription>
                             </Card>
                        )}
                    </TabsContent>
                    <TabsContent value="in-progress">
                        {inProgressSessions.length > 0 ? (
                            <div className="space-y-6 mt-6">
                                {inProgressSessions.map(session => (
                                    <SessionCard key={session.sessionId} session={session} />
                                ))}
                            </div>
                        ) : (
                             <Card className="text-center p-8 mt-6">
                                <CardTitle>No Sessions In Progress</CardTitle>
                                <CardDescription>Start a new session to get going!</CardDescription>
                             </Card>
                        )}
                    </TabsContent>
                </Tabs>
>>>>>>> a07b2acc
            )}
        </div>
    </div>
  );
}<|MERGE_RESOLUTION|>--- conflicted
+++ resolved
@@ -7,16 +7,10 @@
 import type { ProtocolSession } from '@/types';
 import { Card, CardContent, CardDescription, CardHeader, CardTitle, CardFooter } from '@/components/ui/card';
 import { Button } from '@/components/ui/button';
-<<<<<<< HEAD
-import { Loader2, BookOpen, PlusCircle, Eye } from 'lucide-react';
-import Link from 'next/link';
-import { Select, SelectContent, SelectItem, SelectTrigger, SelectValue } from '@/components/ui/select';
-=======
 import { Loader2, History, PlusCircle, Eye, Sparkles, PenSquare, CheckCircle, Hourglass } from 'lucide-react';
 import Link from 'next/link';
 import { Tabs, TabsContent, TabsList, TabsTrigger } from "@/components/ui/tabs";
 import { Badge } from '@/components/ui/badge';
->>>>>>> a07b2acc
 
 type SessionWithId = ProtocolSession & { sessionId: string };
 
@@ -105,14 +99,6 @@
           };
         });
         setSessions(fetchedSessions);
-<<<<<<< HEAD
-
-        const uniqueCircumstances = [...new Set(fetchedSessions.map(s => s.circumstance))];
-        setCircumstances(uniqueCircumstances);
-        // If there's only one circumstance, select it by default
-        if (uniqueCircumstances.length > 0) {
-            setSelectedCircumstance(uniqueCircumstances[0]!);
-=======
         
         if (user && fetchedSessions.length > 0) {
             const sevenDaysAgo = new Date();
@@ -127,7 +113,6 @@
             if (lastActivityDate && lastActivityDate < sevenDaysAgo) {
                 setShowCheckIn(true);
             }
->>>>>>> a07b2acc
         }
 
       } catch (e: any) {
@@ -229,73 +214,6 @@
                     </CardHeader>
                 </Card>
             ) : (
-<<<<<<< HEAD
-                <>
-                <div className="mb-6">
-                    <Select value={selectedCircumstance} onValueChange={setSelectedCircumstance}>
-                      <SelectTrigger className="w-full md:w-[300px]">
-                        <SelectValue placeholder="Select a challenge to review..." />
-                      </SelectTrigger>
-                      <SelectContent>
-                        {circumstances.map(c => (
-                            <SelectItem key={c} value={c}>{c}</SelectItem>
-                        ))}
-                      </SelectContent>
-                    </Select>
-                </div>
-                
-                <div className="space-y-6">
-                    {filteredSessions.length > 0 ? filteredSessions.map(session => (
-                        <Card key={session.sessionId} className="shadow-md hover:shadow-xl transition-shadow duration-300">
-                            <CardHeader>
-                                <CardTitle className="font-headline text-2xl text-primary">
-                                    Session from {new Date(session.startTime).toLocaleDateString()}
-                                </CardTitle>
-                                <CardDescription>
-                                    {session.endTime ? `Completed at ${new Date(session.endTime).toLocaleTimeString()}` : `Started at ${new Date(session.startTime).toLocaleTimeString()}`}
-                                </CardDescription>
-                            </CardHeader>
-                            <CardContent>
-                                {session.summary?.insightSummary ? (
-                                    <p className="text-muted-foreground italic truncate">
-                                        <strong>AI Insight:</strong> "{session.summary.insightSummary}"
-                                    </p>
-                                ) : (
-                                     <p className="text-muted-foreground italic">
-                                        Session in progress or summary not available.
-                                    </p>
-                                )}
-                            </CardContent>
-                            <CardFooter>
-                                <Button asChild>
-                                    <Link href={`/session-report/${session.sessionId}?circumstance=${encodeURIComponent(session.circumstance)}`}>
-                                        Open Journal Entry
-                                        <Eye className="ml-2 h-4 w-4" />
-                                    </Link>
-                                </Button>
-                            </CardFooter>
-                        </Card>
-                    )) : (
-                        <Card className="text-center p-8">
-                             <CardHeader>
-                                <CardTitle className="font-headline text-2xl">No sessions for this challenge</CardTitle>
-                                <CardDescription className="text-base mt-2">
-                                    Please select another challenge from the dropdown above, or start a new session.
-                                </CardDescription>
-                             </CardHeader>
-                             <CardContent>
-                                <Button asChild size="lg">
-                                    <Link href="/protocol">
-                                        <PlusCircle className="mr-2 h-5 w-5" />
-                                        Start a New Session
-                                    </Link>
-                                </Button>
-                             </CardContent>
-                        </Card>
-                    )}
-                </div>
-                </>
-=======
                 <Tabs defaultValue="completed" className="w-full">
                     <TabsList className="grid w-full grid-cols-2">
                         <TabsTrigger value="completed">Completed ({completedSessions.length})</TabsTrigger>
@@ -330,7 +248,6 @@
                         )}
                     </TabsContent>
                 </Tabs>
->>>>>>> a07b2acc
             )}
         </div>
     </div>
