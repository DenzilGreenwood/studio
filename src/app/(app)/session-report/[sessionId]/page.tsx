--- conflicted
+++ resolved
@@ -4,14 +4,6 @@
 import React, { useEffect, useState, useMemo } from 'react';
 import { useParams, useRouter, useSearchParams, notFound } from 'next/navigation'; 
 import { useAuth } from '@/context/auth-context';
-<<<<<<< HEAD
-import { db, doc, getDoc, collection, query, orderBy, getDocs, Timestamp, updateDoc } from '@/lib/firebase';
-import type { ProtocolSession, ChatMessage as FirestoreChatMessage, UserProfile } from '@/types'; 
-import { Card, CardContent, CardDescription, CardHeader, CardTitle } from '@/components/ui/card';
-import { ScrollArea } from '@/components/ui/scroll-area';
-import { Avatar, AvatarFallback } from '@/components/ui/avatar';
-import { Brain, User, Loader2, AlertTriangle, FileText, Lightbulb, Milestone, Bot, MessageSquare, Edit3, CheckCircle, Download, Shield, BookOpen, Target, Save } from 'lucide-react';
-=======
 import { db, doc, getDoc, collection, query, orderBy, getDocs, Timestamp, updateDoc, serverTimestamp, writeBatch } from '@/lib/firebase';
 import { generateGoals } from '@/ai/flows/goal-generator-flow';
 import type { ProtocolSession, ChatMessage as FirestoreChatMessage, UserProfile, Goal } from '@/types'; 
@@ -20,7 +12,6 @@
 import { ScrollArea } from '@/components/ui/scroll-area';
 import { Avatar, AvatarFallback } from '@/components/ui/avatar';
 import { Brain, User, Loader2, AlertTriangle, FileText, Lightbulb, Milestone, Bot, MessageSquare, Edit3, CheckCircle, Download, Shield, PenSquare, Target, Sparkles, PlusCircle, Trash2 } from 'lucide-react';
->>>>>>> a07b2acc
 import { Button } from '@/components/ui/button';
 import Link from 'next/link';
 import { cn } from '@/lib/utils';
@@ -30,11 +21,8 @@
 import { PostSessionFeedback } from '@/components/feedback/post-session-feedback';
 import { useIsAdmin } from '@/hooks/use-is-admin';
 import { Textarea } from '@/components/ui/textarea';
-<<<<<<< HEAD
-=======
 import { Checkbox } from '@/components/ui/checkbox';
 import { Input } from '@/components/ui/input';
->>>>>>> a07b2acc
 import { Label } from '@/components/ui/label';
 
 interface DisplayMessage extends FirestoreChatMessage {
@@ -48,28 +36,6 @@
 
 
 export default function SessionReportPage() {
-<<<<<<< HEAD
-  const router = useRouter();
-  const params = useParams();
-  const searchParams = useSearchParams(); 
-  const sessionId = params.sessionId as string;
-  const { firebaseUser, user: authProfile, loading: authLoading } = useAuth();
-  const { toast } = useToast(); 
-  const isAdmin = useIsAdmin();
-  const userIdFromQuery = searchParams.get('userId');
-  const circumstance = searchParams.get('circumstance');
-
-  const [sessionData, setSessionData] = useState<ReportSessionData | null>(null);
-  const [isLoading, setIsLoading] = useState(true);
-  const [error, setError] = useState<string | null>(null);
-  const [isGeneratingPdf, setIsGeneratingPdf] = useState(false);
-  const [isReviewDialogOpen, setIsReviewDialogOpen] = useState(false);
-  
-  // State for reflection and implementation plan textareas
-  const [reflection, setReflection] = useState('');
-  const [implementationPlan, setImplementationPlan] = useState('');
-  const [isSaving, setIsSaving] = useState(false);
-=======
     const router = useRouter();
     const params = useParams();
     const searchParams = useSearchParams(); 
@@ -96,17 +62,11 @@
     const completedGoals = useMemo(() => userGoals.filter(g => g.completed).length, [userGoals]);
     const totalGoals = userGoals.length;
     const canEditJournal = !isSavingJournal && !(isAdmin && !!userIdFromQuery);
->>>>>>> a07b2acc
 
 
   useEffect(() => {
     const reviewSubmitted = searchParams?.get('review_submitted') === 'true';
-<<<<<<< HEAD
-    const newCircumstance = searchParams?.get('circumstance');
-    const newUrl = `/session-report/${sessionId}${newCircumstance ? `?circumstance=${encodeURIComponent(newCircumstance)}` : ''}`;
-=======
     const newUrl = `/session-report/${sessionId}`;
->>>>>>> a07b2acc
 
     if (reviewSubmitted) {
       toast({
@@ -179,29 +139,8 @@
           timestamp: (docSnap.data().timestamp as Timestamp)?.toDate() || new Date(),
         } as DisplayMessage));
         
-<<<<<<< HEAD
-        const convertTimestampFields = (data: ProtocolSession): ProtocolSession => {
-          const convertIfTimestamp = (field: any) => 
-            field instanceof Timestamp ? field.toDate() : (field ? new Date(field) : undefined);
-
-          return {
-            ...data,
-            startTime: convertIfTimestamp(data.startTime)!, 
-            endTime: convertIfTimestamp(data.endTime),
-            feedbackSubmittedAt: data.feedbackSubmittedAt ? convertIfTimestamp(data.feedbackSubmittedAt) : undefined,
-            summary: data.summary ? {
-              ...data.summary,
-              generatedAt: convertIfTimestamp(data.summary.generatedAt)!, 
-            } : undefined,
-          };
-        };
-        
-        const fullSessionData = { 
-            ...convertTimestampFields(fetchedSessionData), 
-=======
         setSessionData({ 
             ...processedSessionData, 
->>>>>>> a07b2acc
             chatMessages: fetchedMessages,
             sessionForUser: sessionForUser
         };
@@ -219,39 +158,6 @@
     };
 
     fetchSessionData();
-<<<<<<< HEAD
-  }, [sessionId, firebaseUser, authProfile, authLoading, router, isAdmin, userIdFromQuery, circumstance]);
-
-  const handleSaveJournal = async () => {
-    if (!firebaseUser || !circumstance) {
-      toast({ variant: 'destructive', title: 'Error', description: 'Cannot save journal entry. User or context is missing.' });
-      return;
-    }
-    setIsSaving(true);
-    try {
-      const sessionDocRef = doc(db, `users/${firebaseUser.uid}/circumstances/${circumstance}/sessions/${sessionId}`);
-      await updateDoc(sessionDocRef, {
-        reflection: reflection,
-        implementationPlan: implementationPlan,
-      });
-      toast({ title: 'Journal Updated', description: 'Your reflection and implementation plan have been saved.' });
-    } catch (error: any) {
-      console.error('Error saving journal entries:', error);
-      toast({ variant: 'destructive', title: 'Save Failed', description: 'Could not save your journal entries. Please try again.' });
-    } finally {
-      setIsSaving(false);
-    }
-  };
-
-
-  const getInitials = (name?: string | null) => {
-    if (!name) return "?";
-    const nameParts = name.split(' ').filter(Boolean);
-    if (nameParts.length === 0) return "?";
-    if (nameParts.length === 1 && nameParts[0]) return nameParts[0][0]!.toUpperCase();
-    if (nameParts.length > 1 && nameParts[0] && nameParts[nameParts.length-1]) {
-      return (nameParts[0][0]! + nameParts[nameParts.length - 1]![0]!).toUpperCase();
-=======
   }, [sessionId, firebaseUser, authProfile, authLoading, router, isAdmin, userIdFromQuery]);
 
     const getInitials = (name?: string | null) => {
@@ -301,7 +207,6 @@
   const addSuggestedGoal = (goalText: string) => {
     if (!userGoals.some(g => g.text === goalText)) {
         setUserGoals(prev => [...prev, { text: goalText, completed: false, createdAt: new Date() }]);
->>>>>>> a07b2acc
     }
     setSuggestedGoals(prev => prev.filter(g => g !== goalText));
   };
@@ -331,146 +236,6 @@
       const sessionDocRef = doc(db, `users/${firebaseUser.uid}/sessions/${sessionId}`);
       const userDocRef = doc(db, `users/${firebaseUser.uid}`);
       
-<<<<<<< HEAD
-      const addWrappedText = (
-        text: string | undefined | null, 
-        x: number, 
-        currentY: number, 
-        maxWidth: number, 
-        lineHeight: number, 
-        options: { fontStyle?: 'normal' | 'bold' | 'italic', fontSize?: number, textColor?: string, isListItem?: boolean } = {}
-      ): number => { 
-        if (!text) return currentY;
-
-        const originalFontSize = pdf.getFontSize();
-        pdf.setFontSize(options.fontSize || BODY_FONT_SIZE);
-        if (options.fontStyle) pdf.setFont(undefined, options.fontStyle);
-        if (options.textColor) pdf.setTextColor(options.textColor);
-        else pdf.setTextColor(40, 40, 40);
-
-        const prefix = options.isListItem ? "- " : "";
-        const textToSplit = prefix + text;
-        const lines = pdf.splitTextToSize(textToSplit, options.isListItem ? maxWidth - 3 : maxWidth); 
-        
-        let tempY = currentY;
-
-        lines.forEach((line: string) => {
-          if (tempY + lineHeight > CONTENT_BOTTOM_LIMIT) { 
-            addNewPage(); 
-            tempY = yPosition; 
-          }
-          pdf.text(line, options.isListItem ? x + 3 : x, tempY);
-          tempY += lineHeight;
-        });
-        
-        yPosition = tempY; 
-
-        pdf.setFontSize(originalFontSize); 
-        pdf.setFont(undefined, 'normal'); 
-        pdf.setTextColor(40, 40, 40); 
-        return yPosition;
-      };
-      
-      const addSectionTitle = (title: string) => {
-        checkAndAddPage(LINE_HEIGHT_SECTION_TITLE * 2); 
-        yPosition += LINE_HEIGHT_BODY / 2;
-        addWrappedText(title, MARGIN, yPosition, MAX_TEXT_WIDTH, LINE_HEIGHT_SECTION_TITLE, { fontStyle: 'bold', fontSize: SECTION_TITLE_FONT_SIZE, textColor: '#4882EE' });
-        yPosition += LINE_HEIGHT_BODY / 2;
-      };
-
-      const addSubText = (label: string, value: string | undefined | null, interaction?: {aiQuestion: string, userResponse: string} | null) => {
-        const labelY = yPosition;
-        addWrappedText(`${label}:`, MARGIN, labelY, MAX_TEXT_WIDTH, LINE_HEIGHT_BODY, { fontStyle: 'bold', fontSize: BODY_FONT_SIZE });
-        
-        if (interaction) {
-            const interactionY = yPosition; 
-            addWrappedText(`AI: ${interaction.aiQuestion}`, MARGIN + 5, interactionY, MAX_TEXT_WIDTH -5 , LINE_HEIGHT_SMALL, { fontSize: SMALL_FONT_SIZE, fontStyle: 'italic' });
-            const userResponseY = yPosition;
-            addWrappedText(`You: ${interaction.userResponse}`, MARGIN + 5, userResponseY, MAX_TEXT_WIDTH -5, LINE_HEIGHT_SMALL, { fontSize: SMALL_FONT_SIZE, fontStyle: 'italic' });
-        }
-        const valueY = yPosition;
-        addWrappedText(value || '', MARGIN + (interaction ? 5 : 0), valueY, MAX_TEXT_WIDTH - (interaction ? 5 : 0), LINE_HEIGHT_BODY, { fontSize: BODY_FONT_SIZE });
-        yPosition += LINE_HEIGHT_BODY * 0.5; 
-      };
-
-      drawHeader(pdf);
-
-      yPosition += LINE_HEIGHT_MAIN_TITLE / 2;
-      addWrappedText("CognitiveInsight Summary", MARGIN, yPosition, MAX_TEXT_WIDTH, LINE_HEIGHT_MAIN_TITLE, { fontStyle: 'bold', fontSize: MAIN_TITLE_FONT_SIZE, textColor: '#4882EE'});
-      yPosition += LINE_HEIGHT_SMALL;
-      addWrappedText(`Session ID: ${sessionId}`, MARGIN, yPosition, MAX_TEXT_WIDTH, LINE_HEIGHT_SMALL, {fontSize: SMALL_FONT_SIZE});
-      addWrappedText(`Date: ${new Date(sessionData.startTime as Date).toLocaleString()}`, MARGIN, yPosition, MAX_TEXT_WIDTH, LINE_HEIGHT_SMALL, {fontSize: SMALL_FONT_SIZE});
-      yPosition += LINE_HEIGHT_BODY;
-
-      if (sessionData.summary) {
-        addSectionTitle("Reframed Belief");
-        addSubText("Final Belief", sessionData.summary.actualReframedBelief, sessionData.summary.reframedBeliefInteraction);
-        
-        addSectionTitle("Legacy Statement");
-        addSubText("Final Statement", sessionData.summary.actualLegacyStatement, sessionData.summary.legacyStatementInteraction);
-
-        addSectionTitle("Top Emotions");
-        addWrappedText(sessionData.summary.topEmotions, MARGIN, yPosition, MAX_TEXT_WIDTH, LINE_HEIGHT_BODY, {fontSize: BODY_FONT_SIZE});
-        yPosition += LINE_HEIGHT_BODY;
-      } else {
-        addWrappedText("Summary data is not available for this session.", MARGIN, yPosition, MAX_TEXT_WIDTH, LINE_HEIGHT_BODY, {fontSize: BODY_FONT_SIZE});
-        yPosition += LINE_HEIGHT_BODY;
-      }
-
-      if (yPosition > CONTENT_TOP_MARGIN + LINE_HEIGHT_SECTION_TITLE) addNewPage();
-      
-      addSectionTitle("AI Generated Insight");
-      if (sessionData.summary) {
-        addWrappedText(sessionData.summary.insightSummary, MARGIN, yPosition, MAX_TEXT_WIDTH, LINE_HEIGHT_BODY, {fontSize: BODY_FONT_SIZE});
-      } else {
-        addWrappedText("No AI insight generated for this session.", MARGIN, yPosition, MAX_TEXT_WIDTH, LINE_HEIGHT_BODY, {fontSize: BODY_FONT_SIZE});
-      }
-      yPosition += LINE_HEIGHT_BODY;
-      
-      // Add Reflection and Implementation Plan to PDF
-      if (sessionData.reflection) {
-        addSectionTitle("My Reflection");
-        addWrappedText(sessionData.reflection, MARGIN, yPosition, MAX_TEXT_WIDTH, LINE_HEIGHT_BODY);
-        yPosition += LINE_HEIGHT_BODY;
-      }
-      if (sessionData.implementationPlan) {
-        addSectionTitle("My Implementation Plan");
-        addWrappedText(sessionData.implementationPlan, MARGIN, yPosition, MAX_TEXT_WIDTH, LINE_HEIGHT_BODY);
-        yPosition += LINE_HEIGHT_BODY;
-      }
-      
-      addNewPage(); 
-
-      addSectionTitle("Full Session Transcript");
-      let interactionsOnPage = 0;
-      const MAX_INTERACTIONS_PER_PAGE = 3; 
-      const userDisplayName = sessionData.sessionForUser?.displayName || sessionData.sessionForUser?.email || "User";
-
-      sessionData.chatMessages.forEach((msg, index) => {
-        if (interactionsOnPage >= MAX_INTERACTIONS_PER_PAGE && msg.sender === 'ai') { 
-           addNewPage();
-           interactionsOnPage = 0;
-        }
-        
-        const senderPrefix = msg.sender === 'ai' ? "AI" : userDisplayName;
-        const messageHeader = `${senderPrefix} (${msg.phaseName || 'N/A'}):`;
-        
-        checkAndAddPage(LINE_HEIGHT_SMALL + LINE_HEIGHT_BODY + LINE_HEIGHT_SMALL); 
-        
-        const headerY = yPosition;
-        addWrappedText(messageHeader, MARGIN, headerY, MAX_TEXT_WIDTH, LINE_HEIGHT_SMALL, { fontStyle: 'bold', fontSize: SMALL_FONT_SIZE });
-        const textY = yPosition;
-        addWrappedText(msg.text, MARGIN + 5, textY, MAX_TEXT_WIDTH - 5, LINE_HEIGHT_BODY, {fontSize: BODY_FONT_SIZE});
-        const timestampY = yPosition;
-        addWrappedText(msg.timestamp ? new Date(msg.timestamp as Date).toLocaleTimeString() : 'N/A', MARGIN + 5, timestampY, MAX_TEXT_WIDTH - 5, LINE_HEIGHT_SMALL, { fontSize: HEADER_FOOTER_FONT_SIZE, fontStyle: 'italic' }); 
-        yPosition += LINE_HEIGHT_BODY * 0.75; 
-        
-        if (msg.sender === 'user') { 
-            interactionsOnPage++;
-        } else if (index === sessionData.chatMessages.length - 1 && msg.sender === 'ai') {
-            interactionsOnPage++;
-        }
-=======
       const goalsToSave = userGoals.map(g => ({
           ...g,
           createdAt: g.createdAt instanceof Date ? Timestamp.fromDate(g.createdAt) : g.createdAt
@@ -481,7 +246,6 @@
         userReflection: reflectionText,
         goals: goalsToSave,
         userReflectionUpdatedAt: serverTimestamp(),
->>>>>>> a07b2acc
       });
       batch.update(userDocRef, { lastCheckInAt: serverTimestamp() });
       await batch.commit();
@@ -611,11 +375,7 @@
                         Download PDF
                       </Button>
                     <Button variant="outline" onClick={() => router.push('/sessions')} className="w-full sm:w-auto">
-<<<<<<< HEAD
-                        Back to Journal
-=======
                         Back to History
->>>>>>> a07b2acc
                     </Button>
                 </div>
             </div>
