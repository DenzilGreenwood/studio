--- conflicted
+++ resolved
@@ -1,27 +1,5 @@
-<<<<<<< HEAD
-import { ai } from './genkit';
-=======
-import { genkit } from 'genkit';
-import { googleAI } from '@genkit-ai/googleai';
-
-// Import all flows to register them
->>>>>>> 89a7b4d8
-import '@/ai/flows/clarity-summary-generator';
-import '@/ai/flows/cognitive-edge-protocol';
-import '@/ai/flows/sentiment-analysis-flow';
-import '@/ai/flows/goal-generator-flow';
-<<<<<<< HEAD
-import '@/ai/flows/session-reflection-flow';
-=======
-
-// Configure Genkit for development
-const ai = genkit({
-  plugins: [
-    googleAI({
-      apiKey: process.env.GOOGLE_API_KEY,
-    }),
-  ],
-});
->>>>>>> 89a7b4d8
-
-export { ai };+import { ai } from '@/ai/genkit';
+import '@/ai/flows/clarity-summary-generator.ts';
+import '@/ai/flows/cognitive-edge-protocol.ts';
+import '@/ai/flows/sentiment-analysis-flow.ts';
+import '@/ai/flows/goal-generator-flow.ts';