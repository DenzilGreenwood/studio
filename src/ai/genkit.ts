// src/ai/genkit.ts
import {genkit} from 'genkit';
import {googleAI} from '@genkit-ai/googleai';
import nextPlugin from '@genkit-ai/next';

export const ai = genkit({
<<<<<<< HEAD
  plugins: [googleAI(), nextPlugin],
=======
  plugins: [
    googleAI(), 
    nextPlugin(),
  ],
>>>>>>> a07b2acc
});<|MERGE_RESOLUTION|>--- conflicted
+++ resolved
@@ -4,12 +4,8 @@
 import nextPlugin from '@genkit-ai/next';
 
 export const ai = genkit({
-<<<<<<< HEAD
-  plugins: [googleAI(), nextPlugin],
-=======
   plugins: [
     googleAI(), 
     nextPlugin(),
   ],
->>>>>>> a07b2acc
 });