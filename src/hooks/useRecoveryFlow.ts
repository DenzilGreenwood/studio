// src/hooks/useRecoveryFlow.ts
"use client";

import { signInWithEmailAndPassword } from "firebase/auth";
import { auth } from "@/lib/firebase";
<<<<<<< HEAD
import { recoverPassphraseZeroKnowledge, findUIDByEmail, hasRecoveryData } from "@/services/recoveryService";
=======
import { recoverPassphraseZeroKnowledge, findUIDByEmail } from "@/services/recoveryService";
>>>>>>> e768afb4
import { useEncryption } from "@/lib/encryption-context";
import { useToast } from "@/hooks/use-toast";
import { useRouter } from "next/navigation";

export function useRecoveryFlow() {
  const { toast } = useToast();
  const router = useRouter();
  const { setPassphrase } = useEncryption();

  const handleRecoveryKeySubmit = async (recoveryKey: string, email: string, password: string) => {
    try {
      // Step 1: Find user ID by email
<<<<<<< HEAD
      const userId = await findUIDByEmail(email);
      if (!userId) {
        throw new Error("No account found with this email address.");
      } 
      
    
      // Step 2: Check if recovery data exists
      const hasRecovery = await hasRecoveryData(hasUserId);
      if (!hasRecovery) {
        throw new Error("No recovery data found for this account. This account may have been created before the recovery system was implemented.");
      }

      // Step 3: Zero-Knowledge Recovery
      const { passphrase: decryptedPassphrase, success, error } = await recoverPassphraseZeroKnowledge(userId, recoveryKey);
=======
      const uidResult = await findUIDByEmail(email);
      if (!uidResult.uid || !uidResult.exists) {
        throw new Error(uidResult.error || "No account found with this email address.");
      }

      // Step 2: Zero-Knowledge Recovery
      const { passphrase: decryptedPassphrase, success, error } = await recoverPassphraseZeroKnowledge(uidResult.uid, recoveryKey);
>>>>>>> e768afb4
      
      if (!success || !decryptedPassphrase) {
        throw new Error(error || "Invalid recovery key. Please check your recovery key and try again.");
      }

      // Step 3: Authenticate with Firebase
      if (!password) {
        throw new Error("Please enter your account password to complete recovery.");
      }

      await signInWithEmailAndPassword(auth, email, password);
      
      // Step 4: Set recovered passphrase
      await setPassphrase(decryptedPassphrase);
      
      // Step 5: Success feedback
      toast({ 
        title: "🔐 Zero-Knowledge Recovery Successful", 
        description: "Your passphrase has been recovered and is displayed below. Save it securely - it will not be sent via email.",
      });
      
      // Navigate to protocol page
      router.push("/protocol");
      
      return decryptedPassphrase;
    } catch (error) {
      let errorMessage = "Recovery failed. Please check your details and try again.";
      
      if (error instanceof Error) {
        if (error.message.includes("No account found")) {
          errorMessage = "No account found with this email address.";
        } else if (error.message.includes("No recovery data")) {
          errorMessage = "No recovery data found. This account may have been created before the recovery system was implemented.";
        } else if (error.message.includes("Invalid recovery key")) {
          errorMessage = "Invalid recovery key. Please check your 64-character recovery key and try again.";
        } else if (error.message.includes("password")) {
          errorMessage = "Please enter your account password to complete recovery.";
        } else if (error.message.includes("auth/")) {
          // Firebase auth errors
          if (error.message.includes("auth/wrong-password")) {
            errorMessage = "Incorrect password. Please enter your account password.";
          } else if (error.message.includes("auth/user-not-found")) {
            errorMessage = "Account not found. Please check your email address.";
          } else if (error.message.includes("auth/too-many-requests")) {
            errorMessage = "Too many failed attempts. Please try again later.";
          }
        }
      }
      
      toast({ 
        variant: "destructive", 
        title: "Recovery Failed", 
        description: errorMessage
      });
      
      throw error;
    }
  };

  return {
    handleRecoveryKeySubmit,
  };
}<|MERGE_RESOLUTION|>--- conflicted
+++ resolved
@@ -3,11 +3,7 @@
 
 import { signInWithEmailAndPassword } from "firebase/auth";
 import { auth } from "@/lib/firebase";
-<<<<<<< HEAD
-import { recoverPassphraseZeroKnowledge, findUIDByEmail, hasRecoveryData } from "@/services/recoveryService";
-=======
-import { recoverPassphraseZeroKnowledge, findUIDByEmail } from "@/services/recoveryService";
->>>>>>> e768afb4
+import { recoverPassphraseZeroKnowledge, findUserByEmail, hasRecoveryData } from "@/services/recoveryService";
 import { useEncryption } from "@/lib/encryption-context";
 import { useToast } from "@/hooks/use-toast";
 import { useRouter } from "next/navigation";
@@ -20,30 +16,19 @@
   const handleRecoveryKeySubmit = async (recoveryKey: string, email: string, password: string) => {
     try {
       // Step 1: Find user ID by email
-<<<<<<< HEAD
-      const userId = await findUIDByEmail(email);
+      const userId = await findUserByEmail(email);
       if (!userId) {
         throw new Error("No account found with this email address.");
-      } 
-      
-    
+      }
+
       // Step 2: Check if recovery data exists
-      const hasRecovery = await hasRecoveryData(hasUserId);
+      const hasRecovery = await hasRecoveryData(userId);
       if (!hasRecovery) {
         throw new Error("No recovery data found for this account. This account may have been created before the recovery system was implemented.");
       }
 
-      // Step 3: Zero-Knowledge Recovery
-      const { passphrase: decryptedPassphrase, success, error } = await recoverPassphraseZeroKnowledge(userId, recoveryKey);
-=======
-      const uidResult = await findUIDByEmail(email);
-      if (!uidResult.uid || !uidResult.exists) {
-        throw new Error(uidResult.error || "No account found with this email address.");
-      }
-
       // Step 2: Zero-Knowledge Recovery
       const { passphrase: decryptedPassphrase, success, error } = await recoverPassphraseZeroKnowledge(uidResult.uid, recoveryKey);
->>>>>>> e768afb4
       
       if (!success || !decryptedPassphrase) {
         throw new Error(error || "Invalid recovery key. Please check your recovery key and try again.");
