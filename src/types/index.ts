--- conflicted
+++ resolved
@@ -42,10 +42,6 @@
   startTime: Timestamp | Date;
   endTime?: Timestamp | Date;
   completedPhases: number;
-<<<<<<< HEAD
-  
-=======
->>>>>>> a07b2acc
   summary?: {
     insightSummary: string;
     actualReframedBelief: string;
@@ -56,20 +52,11 @@
     generatedAt: Timestamp | Date;
     downloadUrl?: string;
   };
-<<<<<<< HEAD
-
-  reflection?: string; // User-added reflection
-  implementationPlan?: string; // User-added implementation plan
-
-  feedbackId?: string; // ID of the feedback document in the 'feedback' collection
-  feedbackSubmittedAt?: Timestamp | Date; // When feedback was submitted
-=======
   userReflection?: string;
   userReflectionUpdatedAt?: Timestamp | Date;
   goals?: Goal[];
   feedbackId?: string;
   feedbackSubmittedAt?: Timestamp | Date;
->>>>>>> a07b2acc
 }
 
 export interface SessionFeedback {
