--- conflicted
+++ resolved
@@ -3,10 +3,6 @@
 const config: Config = {
   darkMode: ['class'],
   content: [
-<<<<<<< HEAD
-    './src/components/**/*.{js,ts,jsx,tsx,mdx}',
-=======
->>>>>>> a07b2acc
     './src/app/**/*.{js,ts,jsx,tsx,mdx}',
     './src/components/**/*.{js,ts,jsx,tsx,mdx}',
   ],
